--- conflicted
+++ resolved
@@ -197,127 +197,7 @@
         print("无法连接到GitHub API，尝试使用离线模式")
         return self._check_offline_update()
 
-<<<<<<< HEAD
-=======
-    def is_new_version_available(self, latest_version):
-        """Compares the latest version with the current version."""
-        if not latest_version:
-            return False
-        
-        try:
-            # 尝试使用语义化版本比较
-            return semver.compare(latest_version, self.current_version) > 0
-        except ValueError:
-            # 如果版本号不符合语义化版本规范，使用字符串比较
-            print(f"警告: 版本号 '{latest_version}' 不符合语义化版本规范，使用字符串比较")
-            # 简单的字符串比较，如果不同就认为有新版本
-            return latest_version != self.current_version
-
-    def _get_download_url_with_fallback(self, latest_release):
-        """获取下载URL，使用多个备用方案"""
-        repo_owner = self.config.get('github_owner')
-        repo_name = self.config.get('github_repo')
-        tag_name = latest_release.get('tag_name', 'latest')
-        
-        # 方案1: 用户上传的assets
-        assets = latest_release.get('assets', [])
-        for asset in assets:
-            if asset['name'].endswith('.zip'):
-                return asset['browser_download_url'], asset['name'], asset.get('size', 0)
-        
-        # 方案2: 只使用可用的github.com域名（避免codeload.github.com DNS解析问题）
-        download_urls = [
-            f"https://github.com/{repo_owner}/{repo_name}/archive/refs/tags/{tag_name}.zip"
-        ]
-        
-        file_name = f"{repo_name}-{tag_name}.zip"
-        
-        # 检查代理配置（进行GitHub严格测试）
-        user_proxies = self._get_proxy_config(test_github=True)
-        
-        # 测试每个URL的可达性
-        session = requests.Session()
-        if user_proxies:
-            session.proxies = user_proxies
-        headers = {
-            'User-Agent': 'MJ-Translator-Update-Checker/1.0'
-        }
-        
-        for url in download_urls:
-            try:
-                print(f"测试下载URL: {url}")
-                # 只发送HEAD请求测试连接，增加超时时间
-                response = session.head(url, headers=headers, timeout=30)
-                if response.status_code in [200, 302]:
-                    print(f"✓ URL可用: {url}")
-                    return url, file_name, 0
-            except Exception as e:
-                print(f"✗ URL不可用: {url} - {e}")
-                continue
-        
-        raise Exception("所有下载URL都不可用，请检查网络连接")
-    
-    def _download_with_retry(self, url, file_path, headers=None, max_retries=3):
-        """带重试机制的下载，支持代理超时后自动切换直连"""
-        if not headers:
-            headers = {
-                'User-Agent': 'MJ-Translator-Update-Checker/1.0',
-                'Accept': 'application/octet-stream'
-            }
-        
-        # 尝试策略：先代理，后直连
-        strategies = [
-            {'name': '代理模式', 'proxies': self._get_proxy_config(test_github=True), 'timeout': 30},
-            {'name': '直连模式', 'proxies': {}, 'timeout': 60}
-        ]
-        
-        for strategy in strategies:
-            if strategy['name'] == '代理模式' and not strategy['proxies']:
-                print("跳过代理模式（未检测到可用代理）")
-                continue
-                
-            print(f"\n尝试{strategy['name']}下载...")
-            session = requests.Session()
-            session.proxies = strategy['proxies']
-            
-            for attempt in range(max_retries):
-                try:
-                    print(f"  {strategy['name']} - 尝试 {attempt + 1}/{max_retries}: {url}")
-                    
-                    response = session.get(url, stream=True, headers=headers, timeout=strategy['timeout'])
-                    response.raise_for_status()
-                    
-                    with open(file_path, 'wb') as f:
-                        for chunk in response.iter_content(chunk_size=8192):
-                            if chunk:
-                                f.write(chunk)
-                    
-                    print(f"✓ {strategy['name']}下载成功: {file_path}")
-                    return True
-                    
-                except (requests.exceptions.Timeout, requests.exceptions.ProxyError) as e:
-                    print(f"✗ {strategy['name']}超时/代理错误 (尝试 {attempt + 1}): {e}")
-                    if attempt < max_retries - 1:
-                        wait_time = (attempt + 1) * 2
-                        print(f"  等待 {wait_time} 秒后重试...")
-                        time.sleep(wait_time)
-                    else:
-                        print(f"{strategy['name']}所有尝试均失败，切换下一策略")
-                        break
-                        
-                except Exception as e:
-                    print(f"✗ {strategy['name']}下载失败 (尝试 {attempt + 1}): {e}")
-                    if attempt < max_retries - 1:
-                        wait_time = (attempt + 1) * 2
-                        print(f"  等待 {wait_time} 秒后重试...")
-                        time.sleep(wait_time)
-                    else:
-                        print(f"{strategy['name']}所有尝试均失败，切换下一策略")
-                        break
-        
-        raise Exception(f"所有下载策略均失败，已重试 {max_retries} 次")
-
->>>>>>> 3b6c87c4
+
     def download_and_apply_update(self, progress_callback=None):
         """Downloads and applies the latest update with enhanced network robustness."""
         repo_owner = self.config.get('github_owner')
